//
// SyslogTest.cpp
//
// Copyright (c) 2006, Applied Informatics Software Engineering GmbH.
// and Contributors.
//
// SPDX-License-Identifier:	BSL-1.0
//


#include "SyslogTest.h"
#include "Poco/CppUnit/TestCaller.h"
#include "Poco/CppUnit/TestSuite.h"
#include "Poco/Net/RemoteSyslogChannel.h"
#include "Poco/Net/RemoteSyslogListener.h"
#include "Poco/Net/DNS.h"
#include "Poco/Thread.h"
#include "Poco/Message.h"
#include "Poco/AutoPtr.h"
#include <list>


using namespace Poco::Net;


class CachingChannel: public Poco::Channel
	/// Caches the last n Messages in memory
{
public:
	typedef Poco::AutoPtr<CachingChannel> Ptr;
	typedef std::list<Poco::Message> Messages;

	CachingChannel(std::size_t n = 100);
		/// Creates the CachingChannel. Caches n messages in memory

	~CachingChannel();
		/// Destroys the CachingChannel.

	void log(const Poco::Message& msg);
		/// Writes the log message to the cache

	void getMessages(std::vector<Poco::Message>& msg, int offset, int numEntries) const;
		/// Retrieves numEntries Messages starting with position offset. Most recent messages are first.

	std::size_t getMaxSize() const;

	std::size_t getCurrentSize() const;

private:
	CachingChannel(const CachingChannel&);

	Messages   _cache;
	std::size_t _size;
	std::size_t _maxSize;
	mutable Poco::FastMutex _mutex;
};


std::size_t CachingChannel::getMaxSize() const
{
	return _maxSize;
}


std::size_t CachingChannel::getCurrentSize() const
{
	return _size;
}


CachingChannel::CachingChannel(std::size_t n):
	_cache(),
	_size(0),
	_maxSize(n),
	_mutex()
{
}


CachingChannel::~CachingChannel()
{
}


void CachingChannel::log(const Poco::Message& msg)
{
	Poco::FastMutex::ScopedLock lock(_mutex);
	_cache.push_front(msg);
	if (_size == _maxSize)
	{
		_cache.pop_back();
	}
	else
		++_size;
}


void CachingChannel::getMessages(std::vector<Poco::Message>& msg, int offset, int numEntries) const
{
	msg.clear();
	Messages::const_iterator it = _cache.begin();

	while (offset > 0 && it != _cache.end())
		++it;

	while (numEntries > 0 && it != _cache.end())
	{
		msg.push_back(*it);
		++it;
	}
}


SyslogTest::SyslogTest(const std::string& name): CppUnit::TestCase(name)
{
}


SyslogTest::~SyslogTest()
{
}


void SyslogTest::testListener()
{
	Poco::AutoPtr<RemoteSyslogChannel> channel = new RemoteSyslogChannel();
	channel->setProperty("loghost", "127.0.0.1:51400");
	channel->open();
	Poco::AutoPtr<RemoteSyslogListener> listener = new RemoteSyslogListener(51400);
	listener->open();
<<<<<<< HEAD
	CachingChannel::Ptr pCL = new CachingChannel;
	listener->addChannel(pCL);
	assert (pCL->getCurrentSize() == 0);
=======
	CachingChannel cl;
	listener->addChannel(&cl);
	assertTrue (cl.getCurrentSize() == 0);
>>>>>>> 4d14fdfd
	Poco::Message msg("asource", "amessage", Poco::Message::PRIO_CRITICAL);
	channel->log(msg);
	Poco::Thread::sleep(1000);
	listener->close();
	channel->close();
<<<<<<< HEAD
	assert (pCL->getCurrentSize() == 1);
	std::vector<Poco::Message> msgs;
	pCL->getMessages(msgs, 0, 10);
	assert (msgs.size() == 1);
	assert (msgs[0].getSource() == "asource");
	assert (msgs[0].getText() == "amessage");
	assert (msgs[0].getPriority() == Poco::Message::PRIO_CRITICAL);
=======
	assertTrue (cl.getCurrentSize() == 1);
	std::vector<Poco::Message> msgs;
	cl.getMessages(msgs, 0, 10);
	assertTrue (msgs.size() == 1);
	assertTrue (msgs[0].getSource() == "asource");
	assertTrue (msgs[0].getText() == "amessage");
	assertTrue (msgs[0].getPriority() == Poco::Message::PRIO_CRITICAL);
>>>>>>> 4d14fdfd
}


void SyslogTest::testChannelOpenClose()
{
	Poco::AutoPtr<RemoteSyslogChannel> channel = new RemoteSyslogChannel();
	channel->setProperty("loghost", "127.0.0.1:51400");
	channel->open();
	Poco::AutoPtr<RemoteSyslogListener> listener = new RemoteSyslogListener(51400);
	listener->open();
	CachingChannel::Ptr pCL = new CachingChannel;
	listener->addChannel(pCL);

<<<<<<< HEAD
	assert (pCL->getCurrentSize() == 0);
	Poco::Message msg1("source1", "message1", Poco::Message::PRIO_CRITICAL);
	channel->log(msg1);
	Poco::Thread::sleep(1000);
	assert (pCL->getCurrentSize() == 1);
=======
	assertTrue (cl.getCurrentSize() == 0);
	Poco::Message msg1("source1", "message1", Poco::Message::PRIO_CRITICAL);
	channel->log(msg1);
	Poco::Thread::sleep(1000);
	assertTrue (cl.getCurrentSize() == 1);
>>>>>>> 4d14fdfd

	channel->close(); // close and re-open channel
	channel->open();

	Poco::Message msg2("source2", "message2", Poco::Message::PRIO_ERROR);
	channel->log(msg2);
	Poco::Thread::sleep(1000);
<<<<<<< HEAD
	assert (pCL->getCurrentSize() == 2);

	listener->close();
	std::vector<Poco::Message> msgs;
	pCL->getMessages(msgs, 0, 10);
	assert (msgs.size() == 2);
=======
	assertTrue (cl.getCurrentSize() == 2);

	listener->close();
	std::vector<Poco::Message> msgs;
	cl.getMessages(msgs, 0, 10);
	assertTrue (msgs.size() == 2);
>>>>>>> 4d14fdfd

	assertTrue (msgs[1].getSource() == "source1");
	assertTrue (msgs[1].getText() == "message1");
	assertTrue (msgs[1].getPriority() == Poco::Message::PRIO_CRITICAL);

	assertTrue (msgs[0].getSource() == "source2");
	assertTrue (msgs[0].getText() == "message2");
	assertTrue (msgs[0].getPriority() == Poco::Message::PRIO_ERROR);
}


void SyslogTest::testOldBSD()
{
	Poco::AutoPtr<RemoteSyslogChannel> channel = new RemoteSyslogChannel();
	channel->setProperty("loghost", "127.0.0.1:51400");
	channel->setProperty("format", "bsd");
	channel->open();
	Poco::AutoPtr<RemoteSyslogListener> listener = new RemoteSyslogListener(51400);
	listener->open();
<<<<<<< HEAD
	CachingChannel::Ptr pCL = new CachingChannel;
	listener->addChannel(pCL);
	assert (pCL->getCurrentSize() == 0);
=======
	CachingChannel cl;
	listener->addChannel(&cl);
	assertTrue (cl.getCurrentSize() == 0);
>>>>>>> 4d14fdfd
	Poco::Message msg("asource", "amessage", Poco::Message::PRIO_CRITICAL);
	channel->log(msg);
	Poco::Thread::sleep(1000);
	listener->close();
	channel->close();
<<<<<<< HEAD
	assert (pCL->getCurrentSize() == 1);
	std::vector<Poco::Message> msgs;
	pCL->getMessages(msgs, 0, 10);
	assert (msgs.size() == 1);
=======
	assertTrue (cl.getCurrentSize() == 1);
	std::vector<Poco::Message> msgs;
	cl.getMessages(msgs, 0, 10);
	assertTrue (msgs.size() == 1);
>>>>>>> 4d14fdfd
	// the source is lost with old BSD messages: we only send the local host name!
	assertTrue (msgs[0].getSource() == Poco::Net::DNS::thisHost().name());
	assertTrue (msgs[0].getText() == "amessage");
	assertTrue (msgs[0].getPriority() == Poco::Message::PRIO_CRITICAL);
}


void SyslogTest::testStructuredData()
{
	Poco::AutoPtr<RemoteSyslogChannel> channel = new RemoteSyslogChannel();
	channel->setProperty("loghost", "127.0.0.1:51400");
	channel->open();
	Poco::AutoPtr<RemoteSyslogListener> listener = new RemoteSyslogListener(51400);
	listener->open();
	CachingChannel cl;
	listener->addChannel(&cl);
	assertTrue (cl.getCurrentSize() == 0);
	Poco::Message msg1("asource", "amessage", Poco::Message::PRIO_CRITICAL);
	msg1.set("structured-data", "[exampleSDID@32473 iut=\"3\" eventSource=\"Application\" eventID=\"1011\"]");
	channel->log(msg1);
	Poco::Message msg2("asource", "amessage", Poco::Message::PRIO_CRITICAL);
	msg2.set("structured-data", "[exampleSDID@32473 iut=\"3\" eventSource=\"Application\" eventID=\"1011\"][examplePriority@32473 class=\"high\"]");
	channel->log(msg2);
	Poco::Thread::sleep(1000);
	listener->close();
	channel->close();
	assertTrue (cl.getCurrentSize() == 2);
	std::vector<Poco::Message> msgs;
	cl.getMessages(msgs, 0, 10);
	assertTrue (msgs.size() == 2);

	assertTrue (msgs[0].getSource() == "asource");
	assertTrue (msgs[0].getText() == "amessage");
	assertTrue (msgs[0].getPriority() == Poco::Message::PRIO_CRITICAL);
	assertTrue (msgs[0].get("structured-data") == "[exampleSDID@32473 iut=\"3\" eventSource=\"Application\" eventID=\"1011\"][examplePriority@32473 class=\"high\"]");

	assertTrue (msgs[1].getSource() == "asource");
	assertTrue (msgs[1].getText() == "amessage");
	assertTrue (msgs[1].getPriority() == Poco::Message::PRIO_CRITICAL);
	assertTrue (msgs[1].get("structured-data") == "[exampleSDID@32473 iut=\"3\" eventSource=\"Application\" eventID=\"1011\"]");
}


void SyslogTest::setUp()
{
}


void SyslogTest::tearDown()
{
}


CppUnit::Test* SyslogTest::suite()
{
	CppUnit::TestSuite* pSuite = new CppUnit::TestSuite("SyslogTest");

	CppUnit_addTest(pSuite, SyslogTest, testListener);
	CppUnit_addTest(pSuite, SyslogTest, testChannelOpenClose);
	CppUnit_addTest(pSuite, SyslogTest, testOldBSD);
	CppUnit_addTest(pSuite, SyslogTest, testStructuredData);

	return pSuite;
}<|MERGE_RESOLUTION|>--- conflicted
+++ resolved
@@ -33,18 +33,19 @@
 	CachingChannel(std::size_t n = 100);
 		/// Creates the CachingChannel. Caches n messages in memory
 
+	void log(const Poco::Message& msg);
+		/// Writes the log message to the cache
+
+	void getMessages(std::vector<Poco::Message>& msg, int offset, int numEntries) const;
+		/// Retrieves numEntries Messages starting with position offset. Most recent messages are first.
+
+	std::size_t getMaxSize() const;
+
+	std::size_t getCurrentSize() const;
+
+protected:
 	~CachingChannel();
 		/// Destroys the CachingChannel.
-
-	void log(const Poco::Message& msg);
-		/// Writes the log message to the cache
-
-	void getMessages(std::vector<Poco::Message>& msg, int offset, int numEntries) const;
-		/// Retrieves numEntries Messages starting with position offset. Most recent messages are first.
-
-	std::size_t getMaxSize() const;
-
-	std::size_t getCurrentSize() const;
 
 private:
 	CachingChannel(const CachingChannel&);
@@ -128,37 +129,21 @@
 	channel->open();
 	Poco::AutoPtr<RemoteSyslogListener> listener = new RemoteSyslogListener(51400);
 	listener->open();
-<<<<<<< HEAD
 	CachingChannel::Ptr pCL = new CachingChannel;
 	listener->addChannel(pCL);
-	assert (pCL->getCurrentSize() == 0);
-=======
-	CachingChannel cl;
-	listener->addChannel(&cl);
-	assertTrue (cl.getCurrentSize() == 0);
->>>>>>> 4d14fdfd
+	assertTrue (pCL->getCurrentSize() == 0);
 	Poco::Message msg("asource", "amessage", Poco::Message::PRIO_CRITICAL);
 	channel->log(msg);
 	Poco::Thread::sleep(1000);
 	listener->close();
 	channel->close();
-<<<<<<< HEAD
-	assert (pCL->getCurrentSize() == 1);
+	assertTrue (pCL->getCurrentSize() == 1);
 	std::vector<Poco::Message> msgs;
 	pCL->getMessages(msgs, 0, 10);
-	assert (msgs.size() == 1);
-	assert (msgs[0].getSource() == "asource");
-	assert (msgs[0].getText() == "amessage");
-	assert (msgs[0].getPriority() == Poco::Message::PRIO_CRITICAL);
-=======
-	assertTrue (cl.getCurrentSize() == 1);
-	std::vector<Poco::Message> msgs;
-	cl.getMessages(msgs, 0, 10);
 	assertTrue (msgs.size() == 1);
 	assertTrue (msgs[0].getSource() == "asource");
 	assertTrue (msgs[0].getText() == "amessage");
 	assertTrue (msgs[0].getPriority() == Poco::Message::PRIO_CRITICAL);
->>>>>>> 4d14fdfd
 }
 
 
@@ -172,19 +157,11 @@
 	CachingChannel::Ptr pCL = new CachingChannel;
 	listener->addChannel(pCL);
 
-<<<<<<< HEAD
-	assert (pCL->getCurrentSize() == 0);
+	assertTrue (pCL->getCurrentSize() == 0);
 	Poco::Message msg1("source1", "message1", Poco::Message::PRIO_CRITICAL);
 	channel->log(msg1);
 	Poco::Thread::sleep(1000);
-	assert (pCL->getCurrentSize() == 1);
-=======
-	assertTrue (cl.getCurrentSize() == 0);
-	Poco::Message msg1("source1", "message1", Poco::Message::PRIO_CRITICAL);
-	channel->log(msg1);
-	Poco::Thread::sleep(1000);
-	assertTrue (cl.getCurrentSize() == 1);
->>>>>>> 4d14fdfd
+	assertTrue (pCL->getCurrentSize() == 1);
 
 	channel->close(); // close and re-open channel
 	channel->open();
@@ -192,21 +169,12 @@
 	Poco::Message msg2("source2", "message2", Poco::Message::PRIO_ERROR);
 	channel->log(msg2);
 	Poco::Thread::sleep(1000);
-<<<<<<< HEAD
-	assert (pCL->getCurrentSize() == 2);
+	assertTrue (pCL->getCurrentSize() == 2);
 
 	listener->close();
 	std::vector<Poco::Message> msgs;
 	pCL->getMessages(msgs, 0, 10);
-	assert (msgs.size() == 2);
-=======
-	assertTrue (cl.getCurrentSize() == 2);
-
-	listener->close();
-	std::vector<Poco::Message> msgs;
-	cl.getMessages(msgs, 0, 10);
 	assertTrue (msgs.size() == 2);
->>>>>>> 4d14fdfd
 
 	assertTrue (msgs[1].getSource() == "source1");
 	assertTrue (msgs[1].getText() == "message1");
@@ -226,31 +194,18 @@
 	channel->open();
 	Poco::AutoPtr<RemoteSyslogListener> listener = new RemoteSyslogListener(51400);
 	listener->open();
-<<<<<<< HEAD
 	CachingChannel::Ptr pCL = new CachingChannel;
 	listener->addChannel(pCL);
-	assert (pCL->getCurrentSize() == 0);
-=======
-	CachingChannel cl;
-	listener->addChannel(&cl);
-	assertTrue (cl.getCurrentSize() == 0);
->>>>>>> 4d14fdfd
+	assertTrue (pCL->getCurrentSize() == 0);
 	Poco::Message msg("asource", "amessage", Poco::Message::PRIO_CRITICAL);
 	channel->log(msg);
 	Poco::Thread::sleep(1000);
 	listener->close();
 	channel->close();
-<<<<<<< HEAD
-	assert (pCL->getCurrentSize() == 1);
+	assertTrue (pCL->getCurrentSize() == 1);
 	std::vector<Poco::Message> msgs;
 	pCL->getMessages(msgs, 0, 10);
-	assert (msgs.size() == 1);
-=======
-	assertTrue (cl.getCurrentSize() == 1);
-	std::vector<Poco::Message> msgs;
-	cl.getMessages(msgs, 0, 10);
 	assertTrue (msgs.size() == 1);
->>>>>>> 4d14fdfd
 	// the source is lost with old BSD messages: we only send the local host name!
 	assertTrue (msgs[0].getSource() == Poco::Net::DNS::thisHost().name());
 	assertTrue (msgs[0].getText() == "amessage");
@@ -265,9 +220,9 @@
 	channel->open();
 	Poco::AutoPtr<RemoteSyslogListener> listener = new RemoteSyslogListener(51400);
 	listener->open();
-	CachingChannel cl;
-	listener->addChannel(&cl);
-	assertTrue (cl.getCurrentSize() == 0);
+	CachingChannel::Ptr cl = new CachingChannel;
+	listener->addChannel(cl);
+	assertTrue (cl->getCurrentSize() == 0);
 	Poco::Message msg1("asource", "amessage", Poco::Message::PRIO_CRITICAL);
 	msg1.set("structured-data", "[exampleSDID@32473 iut=\"3\" eventSource=\"Application\" eventID=\"1011\"]");
 	channel->log(msg1);
@@ -277,9 +232,9 @@
 	Poco::Thread::sleep(1000);
 	listener->close();
 	channel->close();
-	assertTrue (cl.getCurrentSize() == 2);
-	std::vector<Poco::Message> msgs;
-	cl.getMessages(msgs, 0, 10);
+	assertTrue (cl->getCurrentSize() == 2);
+	std::vector<Poco::Message> msgs;
+	cl->getMessages(msgs, 0, 10);
 	assertTrue (msgs.size() == 2);
 
 	assertTrue (msgs[0].getSource() == "asource");
