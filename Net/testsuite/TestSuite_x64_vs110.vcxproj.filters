--- conflicted
+++ resolved
@@ -2,174 +2,6 @@
 <Project ToolsVersion="4.0" xmlns="http://schemas.microsoft.com/developer/msbuild/2003">
   <ItemGroup>
     <Filter Include="NetCore">
-<<<<<<< HEAD
-      <UniqueIdentifier>{a2f06cb1-b460-4744-ae80-ad5169ecba0b}</UniqueIdentifier>
-    </Filter>
-    <Filter Include="NetCore\Header Files">
-      <UniqueIdentifier>{40256c71-e6f3-4617-bada-cd2c7d6f75a6}</UniqueIdentifier>
-    </Filter>
-    <Filter Include="NetCore\Source Files">
-      <UniqueIdentifier>{16c4e43a-fef4-46a9-9a4b-ca175c1ab46d}</UniqueIdentifier>
-    </Filter>
-    <Filter Include="_Suite">
-      <UniqueIdentifier>{4d9cb849-1fe2-48fe-9af8-33855a9e361b}</UniqueIdentifier>
-    </Filter>
-    <Filter Include="_Suite\Header Files">
-      <UniqueIdentifier>{a866d8e6-bd37-4cd3-b998-784e57e56ef7}</UniqueIdentifier>
-    </Filter>
-    <Filter Include="_Suite\Source Files">
-      <UniqueIdentifier>{29f10747-8872-4e42-bdb7-9e2ce9c905e6}</UniqueIdentifier>
-    </Filter>
-    <Filter Include="_Driver">
-      <UniqueIdentifier>{f5ede5fb-a2aa-4c20-a9c0-d32804624b08}</UniqueIdentifier>
-    </Filter>
-    <Filter Include="_Driver\Source Files">
-      <UniqueIdentifier>{ffb0b592-8c39-4bab-ba2c-f1af3aaf5b65}</UniqueIdentifier>
-    </Filter>
-    <Filter Include="Sockets">
-      <UniqueIdentifier>{0e602826-c2de-4d9b-be12-74cb6a877279}</UniqueIdentifier>
-    </Filter>
-    <Filter Include="Sockets\Header Files">
-      <UniqueIdentifier>{a5c594ff-b94e-4198-97f7-eef1702b3544}</UniqueIdentifier>
-    </Filter>
-    <Filter Include="Sockets\Source Files">
-      <UniqueIdentifier>{975ee85d-fd31-4e1e-96e0-a254745b2192}</UniqueIdentifier>
-    </Filter>
-    <Filter Include="Messages">
-      <UniqueIdentifier>{88a057bc-9df5-4336-affe-4783d0b11971}</UniqueIdentifier>
-    </Filter>
-    <Filter Include="Messages\Header Files">
-      <UniqueIdentifier>{496f5baa-939b-44eb-ab2b-0cc472f9902f}</UniqueIdentifier>
-    </Filter>
-    <Filter Include="Messages\Source Files">
-      <UniqueIdentifier>{040a09f9-17cf-45b6-bd1a-b60ccc9b0375}</UniqueIdentifier>
-    </Filter>
-    <Filter Include="HTTP">
-      <UniqueIdentifier>{fa62b848-fb6d-4526-9ab1-78a3acb497bc}</UniqueIdentifier>
-    </Filter>
-    <Filter Include="HTTP\Header Files">
-      <UniqueIdentifier>{bd140f63-49a1-4c38-ac00-db6dba3f38cd}</UniqueIdentifier>
-    </Filter>
-    <Filter Include="HTTP\Source Files">
-      <UniqueIdentifier>{cfa36244-29b6-4115-a50f-bc45bd5d896f}</UniqueIdentifier>
-    </Filter>
-    <Filter Include="TCPServer">
-      <UniqueIdentifier>{658e919d-8ed0-4112-bc65-fff34cb1d12e}</UniqueIdentifier>
-    </Filter>
-    <Filter Include="TCPServer\Header Files">
-      <UniqueIdentifier>{eb8d2bcd-baf3-47d4-b0bf-9134e14791dc}</UniqueIdentifier>
-    </Filter>
-    <Filter Include="TCPServer\Source Files">
-      <UniqueIdentifier>{eb7dd8c5-3d63-4ad8-a61a-a49f806a3914}</UniqueIdentifier>
-    </Filter>
-    <Filter Include="HTTPServer">
-      <UniqueIdentifier>{15f94560-31e9-4bd4-9c61-ca2d325d24ec}</UniqueIdentifier>
-    </Filter>
-    <Filter Include="HTTPServer\Header Files">
-      <UniqueIdentifier>{f4283f68-c457-47b4-8cdf-87a970ffae23}</UniqueIdentifier>
-    </Filter>
-    <Filter Include="HTTPServer\Source Files">
-      <UniqueIdentifier>{a1198619-2ce1-49a0-ab4d-8e9aaedd9cee}</UniqueIdentifier>
-    </Filter>
-    <Filter Include="HTML">
-      <UniqueIdentifier>{5aa3454e-a1ea-49de-b32b-cba8ea3bb1d2}</UniqueIdentifier>
-    </Filter>
-    <Filter Include="HTML\Header Files">
-      <UniqueIdentifier>{143d837d-1a19-4063-9caf-0c68ac8780aa}</UniqueIdentifier>
-    </Filter>
-    <Filter Include="HTML\Source Files">
-      <UniqueIdentifier>{f17f18fd-6b79-4473-8f8d-4bf1037ba384}</UniqueIdentifier>
-    </Filter>
-    <Filter Include="HTTPClient">
-      <UniqueIdentifier>{6e5e0180-399d-419f-807a-bec4076f9e46}</UniqueIdentifier>
-    </Filter>
-    <Filter Include="HTTPClient\Header Files">
-      <UniqueIdentifier>{c3dcdd6e-9a95-44d9-982c-9362035e799a}</UniqueIdentifier>
-    </Filter>
-    <Filter Include="HTTPClient\Source Files">
-      <UniqueIdentifier>{446e9e98-cee1-4660-a7e3-649876c1b8c8}</UniqueIdentifier>
-    </Filter>
-    <Filter Include="FTPClient">
-      <UniqueIdentifier>{b2fded61-0e8c-4eb0-bfc3-bb799a173d17}</UniqueIdentifier>
-    </Filter>
-    <Filter Include="FTPClient\Header Files">
-      <UniqueIdentifier>{22c85f2d-32a5-4770-bde8-3d457535a0c4}</UniqueIdentifier>
-    </Filter>
-    <Filter Include="FTPClient\Source Files">
-      <UniqueIdentifier>{b01eb4bb-3298-4b13-b24e-f32b121e8761}</UniqueIdentifier>
-    </Filter>
-    <Filter Include="Reactor">
-      <UniqueIdentifier>{f3ffe540-69a4-4438-8e0e-f9c0c3f551d4}</UniqueIdentifier>
-    </Filter>
-    <Filter Include="Reactor\Header Files">
-      <UniqueIdentifier>{18b7093c-bc88-4037-a2d4-720e899f28a2}</UniqueIdentifier>
-    </Filter>
-    <Filter Include="Reactor\Source Files">
-      <UniqueIdentifier>{eca91147-b53d-47c6-99a0-b513e6d773ec}</UniqueIdentifier>
-    </Filter>
-    <Filter Include="Mail">
-      <UniqueIdentifier>{430d09a2-c3ff-477d-9c42-3b5fe4a32c7b}</UniqueIdentifier>
-    </Filter>
-    <Filter Include="Mail\Header Files">
-      <UniqueIdentifier>{f3f6827d-910c-43c8-b620-71858d3e06d0}</UniqueIdentifier>
-    </Filter>
-    <Filter Include="Mail\Source Files">
-      <UniqueIdentifier>{3f57c8ae-c8ae-4fbb-8994-7e971b619a55}</UniqueIdentifier>
-    </Filter>
-    <Filter Include="ICMP">
-      <UniqueIdentifier>{4bc172f2-553a-4040-8897-198c96f1dfae}</UniqueIdentifier>
-    </Filter>
-    <Filter Include="ICMP\Header Files">
-      <UniqueIdentifier>{501f3112-2b86-4516-8c74-133799aa9cd4}</UniqueIdentifier>
-    </Filter>
-    <Filter Include="ICMP\Source Files">
-      <UniqueIdentifier>{5e28223f-821f-4567-9709-09c6568101a9}</UniqueIdentifier>
-    </Filter>
-    <Filter Include="NTP">
-      <UniqueIdentifier>{5f28daec-0d67-4ca6-9b05-5accb6536bc7}</UniqueIdentifier>
-    </Filter>
-    <Filter Include="NTP\Header Files">
-      <UniqueIdentifier>{abdbb182-7318-42f8-b40a-5132b0a6e283}</UniqueIdentifier>
-    </Filter>
-    <Filter Include="NTP\Source Files">
-      <UniqueIdentifier>{64095639-5fdd-4c73-a498-f5b4872661de}</UniqueIdentifier>
-    </Filter>
-    <Filter Include="Logging">
-      <UniqueIdentifier>{56c0342b-5be2-4dac-8749-4c6b3b807295}</UniqueIdentifier>
-    </Filter>
-    <Filter Include="Logging\Header Files">
-      <UniqueIdentifier>{7100832f-b1ea-4c80-80f6-09e3d25500a6}</UniqueIdentifier>
-    </Filter>
-    <Filter Include="Logging\Source Files">
-      <UniqueIdentifier>{ac9e0b7e-460a-4ab4-9aeb-22e925453ced}</UniqueIdentifier>
-    </Filter>
-    <Filter Include="WebSocket">
-      <UniqueIdentifier>{46c2e69a-8e7b-4511-bf57-2125d151a7e1}</UniqueIdentifier>
-    </Filter>
-    <Filter Include="WebSocket\Header Files">
-      <UniqueIdentifier>{f8baaf14-b222-4691-8627-bfbcc0983c87}</UniqueIdentifier>
-    </Filter>
-    <Filter Include="WebSocket\Source Files">
-      <UniqueIdentifier>{9857ae10-e4f7-49f3-a72d-e6824e052c76}</UniqueIdentifier>
-    </Filter>
-    <Filter Include="OAuth">
-      <UniqueIdentifier>{b8d73ac2-5125-4d9c-bea1-7e99470be013}</UniqueIdentifier>
-    </Filter>
-    <Filter Include="OAuth\Header Files">
-      <UniqueIdentifier>{bb36fce1-1225-40ea-8644-391f3c859775}</UniqueIdentifier>
-    </Filter>
-    <Filter Include="OAuth\Source Files">
-      <UniqueIdentifier>{2308910f-3b7a-4978-8120-0fce253507f0}</UniqueIdentifier>
-    </Filter>
-    <Filter Include="UDP">
-      <UniqueIdentifier>{a8c9ce1d-0f92-422d-9526-32c42ef51e51}</UniqueIdentifier>
-    </Filter>
-    <Filter Include="UDP\Source Files">
-      <UniqueIdentifier>{98377346-b1db-427b-86e1-ab1ac61fc6ca}</UniqueIdentifier>
-    </Filter>
-    <Filter Include="UDP\Header Files">
-      <UniqueIdentifier>{9162945d-81fe-4ba2-b55e-283f436e3a43}</UniqueIdentifier>
-=======
       <UniqueIdentifier>{f2e8421d-fc68-435e-ab77-6bb3fec3a39e}</UniqueIdentifier>
     </Filter>
     <Filter Include="NetCore\Header Files">
@@ -327,7 +159,6 @@
     </Filter>
     <Filter Include="OAuth\Source Files">
       <UniqueIdentifier>{57cbb925-49c0-4e84-99d3-e9cace31eb66}</UniqueIdentifier>
->>>>>>> 31b77f22
     </Filter>
   </ItemGroup>
   <ItemGroup>
