--- conflicted
+++ resolved
@@ -2,174 +2,6 @@
 <Project ToolsVersion="4.0" xmlns="http://schemas.microsoft.com/developer/msbuild/2003">
   <ItemGroup>
     <Filter Include="NetCore">
-<<<<<<< HEAD
-      <UniqueIdentifier>{c8dad08f-e617-4bef-9d94-adf0e9d5fc15}</UniqueIdentifier>
-    </Filter>
-    <Filter Include="NetCore\Header Files">
-      <UniqueIdentifier>{6f6bcfdf-28ce-46b9-9082-55cbec5fb888}</UniqueIdentifier>
-    </Filter>
-    <Filter Include="NetCore\Source Files">
-      <UniqueIdentifier>{7af67160-f2cf-44af-aefe-76ecaffcd3b0}</UniqueIdentifier>
-    </Filter>
-    <Filter Include="_Suite">
-      <UniqueIdentifier>{22459281-8947-49cb-92c6-2b081bc3f1af}</UniqueIdentifier>
-    </Filter>
-    <Filter Include="_Suite\Header Files">
-      <UniqueIdentifier>{881aa24a-415e-407a-b2c7-8e659dee67e8}</UniqueIdentifier>
-    </Filter>
-    <Filter Include="_Suite\Source Files">
-      <UniqueIdentifier>{15a1ce16-7075-449e-b620-aa3a4cf73906}</UniqueIdentifier>
-    </Filter>
-    <Filter Include="_Driver">
-      <UniqueIdentifier>{8fe1cdc6-bd96-4bc8-8a47-8f931140c436}</UniqueIdentifier>
-    </Filter>
-    <Filter Include="_Driver\Source Files">
-      <UniqueIdentifier>{f309c60f-60e8-47d0-95a6-e633be41a67c}</UniqueIdentifier>
-    </Filter>
-    <Filter Include="Sockets">
-      <UniqueIdentifier>{f5e9c7c9-e6c8-42a4-810f-de8d383fac1e}</UniqueIdentifier>
-    </Filter>
-    <Filter Include="Sockets\Header Files">
-      <UniqueIdentifier>{6275172d-0759-4190-910b-6a9e79906259}</UniqueIdentifier>
-    </Filter>
-    <Filter Include="Sockets\Source Files">
-      <UniqueIdentifier>{55cac981-5b17-4406-8e43-81736c1507ae}</UniqueIdentifier>
-    </Filter>
-    <Filter Include="Messages">
-      <UniqueIdentifier>{2e890f45-acdd-4b40-a449-4ff6dd00a74a}</UniqueIdentifier>
-    </Filter>
-    <Filter Include="Messages\Header Files">
-      <UniqueIdentifier>{10ec6bdf-fba7-4441-8ae9-3965d378cef5}</UniqueIdentifier>
-    </Filter>
-    <Filter Include="Messages\Source Files">
-      <UniqueIdentifier>{64e37c77-70d9-4cf1-b856-9640f81f165e}</UniqueIdentifier>
-    </Filter>
-    <Filter Include="HTTP">
-      <UniqueIdentifier>{d8e2e905-495c-483d-b7d2-483406a033a7}</UniqueIdentifier>
-    </Filter>
-    <Filter Include="HTTP\Header Files">
-      <UniqueIdentifier>{09697f92-093e-4bb5-9677-33e6738a1156}</UniqueIdentifier>
-    </Filter>
-    <Filter Include="HTTP\Source Files">
-      <UniqueIdentifier>{6f65d96c-df12-40b7-980d-98117740dc26}</UniqueIdentifier>
-    </Filter>
-    <Filter Include="TCPServer">
-      <UniqueIdentifier>{19a019a0-3eae-403a-ac18-bb1a2aa11277}</UniqueIdentifier>
-    </Filter>
-    <Filter Include="TCPServer\Header Files">
-      <UniqueIdentifier>{eddd72a9-8081-4b50-894e-5c1e035b4734}</UniqueIdentifier>
-    </Filter>
-    <Filter Include="TCPServer\Source Files">
-      <UniqueIdentifier>{853d31a9-2b59-441e-9c5c-a09ce38e3cba}</UniqueIdentifier>
-    </Filter>
-    <Filter Include="HTTPServer">
-      <UniqueIdentifier>{b47b1361-937b-413a-8040-e466fc9a3bbe}</UniqueIdentifier>
-    </Filter>
-    <Filter Include="HTTPServer\Header Files">
-      <UniqueIdentifier>{f64ca5c7-bce7-44cd-92f0-d15a05f2b617}</UniqueIdentifier>
-    </Filter>
-    <Filter Include="HTTPServer\Source Files">
-      <UniqueIdentifier>{706eb815-0a74-4085-a658-8b528d31ba74}</UniqueIdentifier>
-    </Filter>
-    <Filter Include="HTML">
-      <UniqueIdentifier>{adde99fb-dbc8-4514-9a4b-1124525e9689}</UniqueIdentifier>
-    </Filter>
-    <Filter Include="HTML\Header Files">
-      <UniqueIdentifier>{b2de9c70-d3d7-43d1-a6fe-b0b46631209e}</UniqueIdentifier>
-    </Filter>
-    <Filter Include="HTML\Source Files">
-      <UniqueIdentifier>{3a318a2d-4eae-4006-ba38-7bd6881c83a2}</UniqueIdentifier>
-    </Filter>
-    <Filter Include="HTTPClient">
-      <UniqueIdentifier>{ffd76fb2-2e2d-4a68-9334-48b8a4f2fc34}</UniqueIdentifier>
-    </Filter>
-    <Filter Include="HTTPClient\Header Files">
-      <UniqueIdentifier>{5576f630-43c3-4911-891b-6fe1871e75ba}</UniqueIdentifier>
-    </Filter>
-    <Filter Include="HTTPClient\Source Files">
-      <UniqueIdentifier>{5bf1b25e-0319-4795-90c4-5f490d844dfb}</UniqueIdentifier>
-    </Filter>
-    <Filter Include="FTPClient">
-      <UniqueIdentifier>{3e15b9f0-f724-4b2b-98cf-07c7c11b6ee7}</UniqueIdentifier>
-    </Filter>
-    <Filter Include="FTPClient\Header Files">
-      <UniqueIdentifier>{6c16da0e-6103-48c8-ba9b-ccd9ccec11ad}</UniqueIdentifier>
-    </Filter>
-    <Filter Include="FTPClient\Source Files">
-      <UniqueIdentifier>{1abdcd9b-051f-4741-9e01-2ef873ebe660}</UniqueIdentifier>
-    </Filter>
-    <Filter Include="Reactor">
-      <UniqueIdentifier>{931af1ea-ae7e-495c-99cd-50d5952c6847}</UniqueIdentifier>
-    </Filter>
-    <Filter Include="Reactor\Header Files">
-      <UniqueIdentifier>{492ce7d2-a268-40d8-925e-0e62c28d3529}</UniqueIdentifier>
-    </Filter>
-    <Filter Include="Reactor\Source Files">
-      <UniqueIdentifier>{efe3fc4f-4399-4526-b415-7bf5a81fd175}</UniqueIdentifier>
-    </Filter>
-    <Filter Include="Mail">
-      <UniqueIdentifier>{83ac9b1e-98dd-4bec-a6f4-9bb83f35bd87}</UniqueIdentifier>
-    </Filter>
-    <Filter Include="Mail\Header Files">
-      <UniqueIdentifier>{1ac82b5e-1190-4fcd-8aed-2c318a743eba}</UniqueIdentifier>
-    </Filter>
-    <Filter Include="Mail\Source Files">
-      <UniqueIdentifier>{8abbffc6-a0d8-4d2a-912a-3076de77b116}</UniqueIdentifier>
-    </Filter>
-    <Filter Include="ICMP">
-      <UniqueIdentifier>{86b679a2-3a08-41be-8ef2-dd8124c97cb9}</UniqueIdentifier>
-    </Filter>
-    <Filter Include="ICMP\Header Files">
-      <UniqueIdentifier>{333b74d6-0ef9-427a-8b70-b4fe3797e8dc}</UniqueIdentifier>
-    </Filter>
-    <Filter Include="ICMP\Source Files">
-      <UniqueIdentifier>{5ab43b88-15bd-49bc-900e-76a866fa122a}</UniqueIdentifier>
-    </Filter>
-    <Filter Include="NTP">
-      <UniqueIdentifier>{abce5c7b-79f4-4a86-9914-b68c7fa2783e}</UniqueIdentifier>
-    </Filter>
-    <Filter Include="NTP\Header Files">
-      <UniqueIdentifier>{89e983fa-0061-4ddc-8e75-60c6230e5837}</UniqueIdentifier>
-    </Filter>
-    <Filter Include="NTP\Source Files">
-      <UniqueIdentifier>{d229cb4f-521f-4440-ba44-a8b614f97068}</UniqueIdentifier>
-    </Filter>
-    <Filter Include="Logging">
-      <UniqueIdentifier>{f9542503-c322-4b70-9067-ec53d7520bc7}</UniqueIdentifier>
-    </Filter>
-    <Filter Include="Logging\Header Files">
-      <UniqueIdentifier>{428919b1-f2ab-4bb4-9a04-ac9c8254ede6}</UniqueIdentifier>
-    </Filter>
-    <Filter Include="Logging\Source Files">
-      <UniqueIdentifier>{5c24ebc7-0939-44b1-94fd-6a73ac061d76}</UniqueIdentifier>
-    </Filter>
-    <Filter Include="WebSocket">
-      <UniqueIdentifier>{4c28b42d-1452-4e91-90f5-1eb9117be02e}</UniqueIdentifier>
-    </Filter>
-    <Filter Include="WebSocket\Header Files">
-      <UniqueIdentifier>{d4ecadc7-b9c0-42ea-a6bd-c2398c4bfe8c}</UniqueIdentifier>
-    </Filter>
-    <Filter Include="WebSocket\Source Files">
-      <UniqueIdentifier>{bf7f6cf6-f739-401f-8e1c-acea7f72f1ff}</UniqueIdentifier>
-    </Filter>
-    <Filter Include="OAuth">
-      <UniqueIdentifier>{2b37f75f-a905-41f0-bafc-0241e57db91c}</UniqueIdentifier>
-    </Filter>
-    <Filter Include="OAuth\Header Files">
-      <UniqueIdentifier>{2e3f5d83-ce16-4d19-a1f7-3ffcde660180}</UniqueIdentifier>
-    </Filter>
-    <Filter Include="OAuth\Source Files">
-      <UniqueIdentifier>{8e7cb0b0-b56f-42ad-8946-9d5f8e128228}</UniqueIdentifier>
-    </Filter>
-    <Filter Include="UDP">
-      <UniqueIdentifier>{758116f7-4859-4858-9cd6-0f7f699e36c0}</UniqueIdentifier>
-    </Filter>
-    <Filter Include="UDP\Source Files">
-      <UniqueIdentifier>{671fd4ca-b539-462b-b7e0-acffeefeb17d}</UniqueIdentifier>
-    </Filter>
-    <Filter Include="UDP\Header Files">
-      <UniqueIdentifier>{b4adb182-4534-472e-955f-5579c9c52d43}</UniqueIdentifier>
-=======
       <UniqueIdentifier>{3eb5ce8e-8ac1-46b0-9aa7-0ca1a13b2efa}</UniqueIdentifier>
     </Filter>
     <Filter Include="NetCore\Header Files">
@@ -327,7 +159,6 @@
     </Filter>
     <Filter Include="OAuth\Source Files">
       <UniqueIdentifier>{87467043-2950-44e9-9098-ebdcb652b185}</UniqueIdentifier>
->>>>>>> 31b77f22
     </Filter>
   </ItemGroup>
   <ItemGroup>
