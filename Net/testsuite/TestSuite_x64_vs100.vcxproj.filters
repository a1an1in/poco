--- conflicted
+++ resolved
@@ -2,174 +2,6 @@
 <Project ToolsVersion="4.0" xmlns="http://schemas.microsoft.com/developer/msbuild/2003">
   <ItemGroup>
     <Filter Include="NetCore">
-<<<<<<< HEAD
-      <UniqueIdentifier>{bc602bb8-59d3-41de-a563-5fcb1aa664a1}</UniqueIdentifier>
-    </Filter>
-    <Filter Include="NetCore\Header Files">
-      <UniqueIdentifier>{92470b96-372e-4d0d-be9f-c33047b99ae6}</UniqueIdentifier>
-    </Filter>
-    <Filter Include="NetCore\Source Files">
-      <UniqueIdentifier>{85eab2dc-6732-438e-ad4c-4c3befa82d43}</UniqueIdentifier>
-    </Filter>
-    <Filter Include="_Suite">
-      <UniqueIdentifier>{ebf94ad3-0b95-42bd-8def-e6f4d5abea91}</UniqueIdentifier>
-    </Filter>
-    <Filter Include="_Suite\Header Files">
-      <UniqueIdentifier>{1fd2ab0a-bff4-46e4-acf6-c013fcc668ba}</UniqueIdentifier>
-    </Filter>
-    <Filter Include="_Suite\Source Files">
-      <UniqueIdentifier>{bcd13bc9-9d49-46d9-b8d7-19ff09c90793}</UniqueIdentifier>
-    </Filter>
-    <Filter Include="_Driver">
-      <UniqueIdentifier>{60e1a0b7-bd96-4fc8-abab-55f4143b323f}</UniqueIdentifier>
-    </Filter>
-    <Filter Include="_Driver\Source Files">
-      <UniqueIdentifier>{85adeedf-10eb-4b14-847a-4a178ff9940c}</UniqueIdentifier>
-    </Filter>
-    <Filter Include="Sockets">
-      <UniqueIdentifier>{70f7fa21-fc28-47e5-9621-1191bf360cd3}</UniqueIdentifier>
-    </Filter>
-    <Filter Include="Sockets\Header Files">
-      <UniqueIdentifier>{a5be3dec-e081-4c74-b354-d49c6b18f64b}</UniqueIdentifier>
-    </Filter>
-    <Filter Include="Sockets\Source Files">
-      <UniqueIdentifier>{57ba51d1-bbf9-44f1-b13d-ae1a5d125515}</UniqueIdentifier>
-    </Filter>
-    <Filter Include="Messages">
-      <UniqueIdentifier>{18624e4f-e724-4d1f-9b04-a641adbcbda9}</UniqueIdentifier>
-    </Filter>
-    <Filter Include="Messages\Header Files">
-      <UniqueIdentifier>{ad7c1056-490b-4e16-b776-a9b3171dd294}</UniqueIdentifier>
-    </Filter>
-    <Filter Include="Messages\Source Files">
-      <UniqueIdentifier>{5f4afb50-f7f9-42f1-a8d8-d12ae9dbd48b}</UniqueIdentifier>
-    </Filter>
-    <Filter Include="HTTP">
-      <UniqueIdentifier>{2c922e87-7be8-48d3-a156-6aec2944b3e5}</UniqueIdentifier>
-    </Filter>
-    <Filter Include="HTTP\Header Files">
-      <UniqueIdentifier>{9eb1782a-b1fc-47ef-8ff1-4fb4475a853c}</UniqueIdentifier>
-    </Filter>
-    <Filter Include="HTTP\Source Files">
-      <UniqueIdentifier>{8c438ae5-8863-462c-b871-1bfa21869ce0}</UniqueIdentifier>
-    </Filter>
-    <Filter Include="TCPServer">
-      <UniqueIdentifier>{72eccad6-ab9c-422f-bf92-ffed5b109c3e}</UniqueIdentifier>
-    </Filter>
-    <Filter Include="TCPServer\Header Files">
-      <UniqueIdentifier>{f72b6e15-af7c-4193-9ae9-a52c6e33f624}</UniqueIdentifier>
-    </Filter>
-    <Filter Include="TCPServer\Source Files">
-      <UniqueIdentifier>{ee7a45b0-894e-4092-8998-303c79462f1c}</UniqueIdentifier>
-    </Filter>
-    <Filter Include="HTTPServer">
-      <UniqueIdentifier>{0f07256d-6e1d-414e-96c6-0fd0ed43ed4f}</UniqueIdentifier>
-    </Filter>
-    <Filter Include="HTTPServer\Header Files">
-      <UniqueIdentifier>{a764eb59-0800-46b7-bca7-247529dcab26}</UniqueIdentifier>
-    </Filter>
-    <Filter Include="HTTPServer\Source Files">
-      <UniqueIdentifier>{e6c5ad87-187b-4160-907e-ff002b0daad4}</UniqueIdentifier>
-    </Filter>
-    <Filter Include="HTML">
-      <UniqueIdentifier>{d55728db-70e4-4ee6-a4ca-951e493fedf8}</UniqueIdentifier>
-    </Filter>
-    <Filter Include="HTML\Header Files">
-      <UniqueIdentifier>{e4c07f97-b882-447e-ace0-ccd055d3c80f}</UniqueIdentifier>
-    </Filter>
-    <Filter Include="HTML\Source Files">
-      <UniqueIdentifier>{4fd629ef-2c9f-4b74-96fe-02eb33e619e1}</UniqueIdentifier>
-    </Filter>
-    <Filter Include="HTTPClient">
-      <UniqueIdentifier>{027d3c03-49f5-4443-802c-2e3cc3dd4ac6}</UniqueIdentifier>
-    </Filter>
-    <Filter Include="HTTPClient\Header Files">
-      <UniqueIdentifier>{b7da46ba-816c-4894-9c39-b3da548cc6bb}</UniqueIdentifier>
-    </Filter>
-    <Filter Include="HTTPClient\Source Files">
-      <UniqueIdentifier>{9e252ce6-8ccd-47fa-86e4-ac91cc4edaa0}</UniqueIdentifier>
-    </Filter>
-    <Filter Include="FTPClient">
-      <UniqueIdentifier>{0cf4e043-4407-4613-bc2e-1b1e4fe35270}</UniqueIdentifier>
-    </Filter>
-    <Filter Include="FTPClient\Header Files">
-      <UniqueIdentifier>{542cb329-21d8-4384-9f61-881b339f01d2}</UniqueIdentifier>
-    </Filter>
-    <Filter Include="FTPClient\Source Files">
-      <UniqueIdentifier>{67df8647-10d1-450f-903b-1ee1b5dd0487}</UniqueIdentifier>
-    </Filter>
-    <Filter Include="Reactor">
-      <UniqueIdentifier>{3cee24a6-da7c-4c06-8733-e20aad27aa70}</UniqueIdentifier>
-    </Filter>
-    <Filter Include="Reactor\Header Files">
-      <UniqueIdentifier>{ec2d4831-fe8d-4cff-b767-81a52920c9d7}</UniqueIdentifier>
-    </Filter>
-    <Filter Include="Reactor\Source Files">
-      <UniqueIdentifier>{1a964ddc-746b-447c-aaf2-98fe56efe976}</UniqueIdentifier>
-    </Filter>
-    <Filter Include="Mail">
-      <UniqueIdentifier>{f4a999d9-a3d6-4274-a53c-f058a151002d}</UniqueIdentifier>
-    </Filter>
-    <Filter Include="Mail\Header Files">
-      <UniqueIdentifier>{915b9c0e-3d05-468e-ab2b-ad79b250ed68}</UniqueIdentifier>
-    </Filter>
-    <Filter Include="Mail\Source Files">
-      <UniqueIdentifier>{9635523e-609a-416d-8e81-221fb970b267}</UniqueIdentifier>
-    </Filter>
-    <Filter Include="ICMP">
-      <UniqueIdentifier>{d9865c66-fa9a-4dca-b374-92ee348d0309}</UniqueIdentifier>
-    </Filter>
-    <Filter Include="ICMP\Header Files">
-      <UniqueIdentifier>{5f9313ff-56c3-4785-8563-a8e86938668a}</UniqueIdentifier>
-    </Filter>
-    <Filter Include="ICMP\Source Files">
-      <UniqueIdentifier>{48c86551-e883-4ac8-9da4-2b2c7fcefba4}</UniqueIdentifier>
-    </Filter>
-    <Filter Include="NTP">
-      <UniqueIdentifier>{d5e2fa5c-d3e6-447f-ab3c-4a707b0dbf12}</UniqueIdentifier>
-    </Filter>
-    <Filter Include="NTP\Header Files">
-      <UniqueIdentifier>{deacb162-88f1-49e8-aa84-5919797ef6f2}</UniqueIdentifier>
-    </Filter>
-    <Filter Include="NTP\Source Files">
-      <UniqueIdentifier>{e499dab1-2be7-4e59-8518-690d96d4e5c1}</UniqueIdentifier>
-    </Filter>
-    <Filter Include="Logging">
-      <UniqueIdentifier>{eaa29035-9aaf-42ff-a14d-367ed6b4775f}</UniqueIdentifier>
-    </Filter>
-    <Filter Include="Logging\Header Files">
-      <UniqueIdentifier>{f355f5b3-173e-4e3c-95f5-8d649571c5f2}</UniqueIdentifier>
-    </Filter>
-    <Filter Include="Logging\Source Files">
-      <UniqueIdentifier>{b16d8465-e539-43da-aafb-54d210c6df8f}</UniqueIdentifier>
-    </Filter>
-    <Filter Include="WebSocket">
-      <UniqueIdentifier>{e75328fb-2835-4f37-9581-e7f584d7a24a}</UniqueIdentifier>
-    </Filter>
-    <Filter Include="WebSocket\Header Files">
-      <UniqueIdentifier>{32303504-cae0-4cd6-ae71-4b4fcf8c7cb0}</UniqueIdentifier>
-    </Filter>
-    <Filter Include="WebSocket\Source Files">
-      <UniqueIdentifier>{30c51d8f-e8ea-4ba7-b08d-5808702c4f33}</UniqueIdentifier>
-    </Filter>
-    <Filter Include="OAuth">
-      <UniqueIdentifier>{2f9f6360-d7a6-414c-b584-6bf5f4aa45ba}</UniqueIdentifier>
-    </Filter>
-    <Filter Include="OAuth\Header Files">
-      <UniqueIdentifier>{a3db48eb-8aea-487f-8a99-4fc558045fd4}</UniqueIdentifier>
-    </Filter>
-    <Filter Include="OAuth\Source Files">
-      <UniqueIdentifier>{56faa314-5dc5-4341-aafa-3949a8384266}</UniqueIdentifier>
-    </Filter>
-    <Filter Include="UDP">
-      <UniqueIdentifier>{9802c81d-ebd8-4acd-ac07-7b0f3aed413e}</UniqueIdentifier>
-    </Filter>
-    <Filter Include="UDP\Source Files">
-      <UniqueIdentifier>{ca911fdd-34a0-4f1f-ae08-6cfb56c7cefa}</UniqueIdentifier>
-    </Filter>
-    <Filter Include="UDP\Header Files">
-      <UniqueIdentifier>{511c70aa-2fa3-4c58-bf65-dcb831727b7f}</UniqueIdentifier>
-=======
       <UniqueIdentifier>{03ad908f-62f2-4e01-8b99-036772ddb6c7}</UniqueIdentifier>
     </Filter>
     <Filter Include="NetCore\Header Files">
@@ -327,7 +159,6 @@
     </Filter>
     <Filter Include="OAuth\Source Files">
       <UniqueIdentifier>{c6bd30c6-58be-4112-abd5-8fddf5eafef4}</UniqueIdentifier>
->>>>>>> 31b77f22
     </Filter>
   </ItemGroup>
   <ItemGroup>
