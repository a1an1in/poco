--- conflicted
+++ resolved
@@ -2,174 +2,6 @@
 <Project ToolsVersion="4.0" xmlns="http://schemas.microsoft.com/developer/msbuild/2003">
   <ItemGroup>
     <Filter Include="NetCore">
-<<<<<<< HEAD
-      <UniqueIdentifier>{88492de5-215e-451b-9fc5-c93f100cc78d}</UniqueIdentifier>
-    </Filter>
-    <Filter Include="NetCore\Header Files">
-      <UniqueIdentifier>{1aa2c0c0-e94e-458c-aad8-54675eb8c2dd}</UniqueIdentifier>
-    </Filter>
-    <Filter Include="NetCore\Source Files">
-      <UniqueIdentifier>{3af577e2-a9fd-47b0-ba50-e821e5e0ea15}</UniqueIdentifier>
-    </Filter>
-    <Filter Include="_Suite">
-      <UniqueIdentifier>{9bb0cb79-9cfa-4ac6-ab3c-55691bcb1e9f}</UniqueIdentifier>
-    </Filter>
-    <Filter Include="_Suite\Header Files">
-      <UniqueIdentifier>{e7419247-8d14-442e-9ef1-7b5bb15c7cbd}</UniqueIdentifier>
-    </Filter>
-    <Filter Include="_Suite\Source Files">
-      <UniqueIdentifier>{34e479dc-a805-45eb-ac85-efe1c3051ecf}</UniqueIdentifier>
-    </Filter>
-    <Filter Include="_Driver">
-      <UniqueIdentifier>{bac7de1e-994c-469b-923e-4fe98735c0a8}</UniqueIdentifier>
-    </Filter>
-    <Filter Include="_Driver\Source Files">
-      <UniqueIdentifier>{45236b70-b424-40ee-8f17-ec53acff535f}</UniqueIdentifier>
-    </Filter>
-    <Filter Include="Sockets">
-      <UniqueIdentifier>{423ea9c0-7cdb-4996-8034-6fe3ab2ed900}</UniqueIdentifier>
-    </Filter>
-    <Filter Include="Sockets\Header Files">
-      <UniqueIdentifier>{a7930f40-0be7-44d1-8b56-3476a891d5e4}</UniqueIdentifier>
-    </Filter>
-    <Filter Include="Sockets\Source Files">
-      <UniqueIdentifier>{4ef99b63-95ea-417a-a098-15f1efcf1095}</UniqueIdentifier>
-    </Filter>
-    <Filter Include="Messages">
-      <UniqueIdentifier>{18bcc741-38f4-4040-9b5d-ea8675986f82}</UniqueIdentifier>
-    </Filter>
-    <Filter Include="Messages\Header Files">
-      <UniqueIdentifier>{74b537ce-417e-4f87-a9ca-41be1f60eb3b}</UniqueIdentifier>
-    </Filter>
-    <Filter Include="Messages\Source Files">
-      <UniqueIdentifier>{0ade14e9-edcc-4386-809e-2c870d0cbc98}</UniqueIdentifier>
-    </Filter>
-    <Filter Include="HTTP">
-      <UniqueIdentifier>{c89069c9-a0dc-41ba-9adc-2e70ac0eba70}</UniqueIdentifier>
-    </Filter>
-    <Filter Include="HTTP\Header Files">
-      <UniqueIdentifier>{9203221f-f6e8-4ee0-ba7a-b4579890459f}</UniqueIdentifier>
-    </Filter>
-    <Filter Include="HTTP\Source Files">
-      <UniqueIdentifier>{d8ea15fd-d0d5-40c4-bdbe-7a9005869f5a}</UniqueIdentifier>
-    </Filter>
-    <Filter Include="TCPServer">
-      <UniqueIdentifier>{8f4eaee0-6556-41ef-85cd-c401cc6f58d5}</UniqueIdentifier>
-    </Filter>
-    <Filter Include="TCPServer\Header Files">
-      <UniqueIdentifier>{3bf790bc-dd24-4652-9af5-d936f177892b}</UniqueIdentifier>
-    </Filter>
-    <Filter Include="TCPServer\Source Files">
-      <UniqueIdentifier>{f5021d91-994c-4fe6-b119-bf459d02f00d}</UniqueIdentifier>
-    </Filter>
-    <Filter Include="HTTPServer">
-      <UniqueIdentifier>{6b390372-fcf2-4a22-9861-efa0b977065a}</UniqueIdentifier>
-    </Filter>
-    <Filter Include="HTTPServer\Header Files">
-      <UniqueIdentifier>{c35e04dd-7f94-4cd3-bd06-768f0d75ea62}</UniqueIdentifier>
-    </Filter>
-    <Filter Include="HTTPServer\Source Files">
-      <UniqueIdentifier>{88d30bed-5a56-41ce-ba9c-e952b627fe48}</UniqueIdentifier>
-    </Filter>
-    <Filter Include="HTML">
-      <UniqueIdentifier>{7cdff1c2-2a1c-419b-a759-bcaa4c1336e9}</UniqueIdentifier>
-    </Filter>
-    <Filter Include="HTML\Header Files">
-      <UniqueIdentifier>{5ed28099-b7a7-441d-b033-0ffcb303e76c}</UniqueIdentifier>
-    </Filter>
-    <Filter Include="HTML\Source Files">
-      <UniqueIdentifier>{65d10840-2d3b-4550-b98c-ff74678e79fd}</UniqueIdentifier>
-    </Filter>
-    <Filter Include="HTTPClient">
-      <UniqueIdentifier>{a1f057a0-9a69-46e5-a077-d401a55ba4bc}</UniqueIdentifier>
-    </Filter>
-    <Filter Include="HTTPClient\Header Files">
-      <UniqueIdentifier>{793da85d-f5c9-45c5-a832-adc9cba91914}</UniqueIdentifier>
-    </Filter>
-    <Filter Include="HTTPClient\Source Files">
-      <UniqueIdentifier>{833cccfa-8dd1-4b2e-a949-578a9ce1b259}</UniqueIdentifier>
-    </Filter>
-    <Filter Include="FTPClient">
-      <UniqueIdentifier>{adc75e1c-3f12-445e-8db7-d29a480a3b9a}</UniqueIdentifier>
-    </Filter>
-    <Filter Include="FTPClient\Header Files">
-      <UniqueIdentifier>{e4f890da-ca7e-4748-89c4-87d8e5596f0a}</UniqueIdentifier>
-    </Filter>
-    <Filter Include="FTPClient\Source Files">
-      <UniqueIdentifier>{aa0f0045-3d08-41d9-af3e-26d2c1e5c109}</UniqueIdentifier>
-    </Filter>
-    <Filter Include="Reactor">
-      <UniqueIdentifier>{379791e7-50a2-4ba7-a60f-8efdf4092dfe}</UniqueIdentifier>
-    </Filter>
-    <Filter Include="Reactor\Header Files">
-      <UniqueIdentifier>{049d8366-2eb7-448b-866f-23cd72015b6f}</UniqueIdentifier>
-    </Filter>
-    <Filter Include="Reactor\Source Files">
-      <UniqueIdentifier>{683d969d-30d6-415f-b711-2c6fa5dea772}</UniqueIdentifier>
-    </Filter>
-    <Filter Include="Mail">
-      <UniqueIdentifier>{93cd8ebe-60b9-411c-b068-65beb24df694}</UniqueIdentifier>
-    </Filter>
-    <Filter Include="Mail\Header Files">
-      <UniqueIdentifier>{9d9b1ba2-19e9-4a26-aefa-00df5435cd65}</UniqueIdentifier>
-    </Filter>
-    <Filter Include="Mail\Source Files">
-      <UniqueIdentifier>{32ac293d-1220-437f-b5b6-e52ad7185cac}</UniqueIdentifier>
-    </Filter>
-    <Filter Include="ICMP">
-      <UniqueIdentifier>{164bd18a-7d1e-480e-8954-9ba87aad93a3}</UniqueIdentifier>
-    </Filter>
-    <Filter Include="ICMP\Header Files">
-      <UniqueIdentifier>{4222fcc6-ed4d-496c-a502-41eba3e13057}</UniqueIdentifier>
-    </Filter>
-    <Filter Include="ICMP\Source Files">
-      <UniqueIdentifier>{9fef76f5-2df1-4b9d-881c-f40b6c7765b5}</UniqueIdentifier>
-    </Filter>
-    <Filter Include="NTP">
-      <UniqueIdentifier>{ae59f7b9-af13-4ab7-8943-99df1f021294}</UniqueIdentifier>
-    </Filter>
-    <Filter Include="NTP\Header Files">
-      <UniqueIdentifier>{d7d81878-93e4-4ba9-9da9-0d8ad6603016}</UniqueIdentifier>
-    </Filter>
-    <Filter Include="NTP\Source Files">
-      <UniqueIdentifier>{192c15fb-7490-414f-8d8c-52d76582c3b3}</UniqueIdentifier>
-    </Filter>
-    <Filter Include="Logging">
-      <UniqueIdentifier>{63912e48-2f64-49e6-9c69-fa81a5a454b2}</UniqueIdentifier>
-    </Filter>
-    <Filter Include="Logging\Header Files">
-      <UniqueIdentifier>{0772a4b5-57b2-4c1b-afe1-c47b85da5320}</UniqueIdentifier>
-    </Filter>
-    <Filter Include="Logging\Source Files">
-      <UniqueIdentifier>{93a9cbdb-1b06-46b5-9a5e-5a12c56d619f}</UniqueIdentifier>
-    </Filter>
-    <Filter Include="WebSocket">
-      <UniqueIdentifier>{62a14c9a-f909-4540-85a8-868c8b53e709}</UniqueIdentifier>
-    </Filter>
-    <Filter Include="WebSocket\Header Files">
-      <UniqueIdentifier>{88d87a21-4a82-4ca3-8b63-352b178f0768}</UniqueIdentifier>
-    </Filter>
-    <Filter Include="WebSocket\Source Files">
-      <UniqueIdentifier>{7ece807c-dedc-474c-a61c-dafd64be1d13}</UniqueIdentifier>
-    </Filter>
-    <Filter Include="OAuth">
-      <UniqueIdentifier>{cc6e287b-b1bd-454e-a1a6-b1c186420ab3}</UniqueIdentifier>
-    </Filter>
-    <Filter Include="OAuth\Header Files">
-      <UniqueIdentifier>{4e4bf9fa-260b-4205-9975-15a3c4338028}</UniqueIdentifier>
-    </Filter>
-    <Filter Include="OAuth\Source Files">
-      <UniqueIdentifier>{b01cc5b3-33e4-4409-ba6f-812470a03c8e}</UniqueIdentifier>
-    </Filter>
-    <Filter Include="UDP">
-      <UniqueIdentifier>{6e69d307-2c98-4066-83d1-bf75e17989aa}</UniqueIdentifier>
-    </Filter>
-    <Filter Include="UDP\Source Files">
-      <UniqueIdentifier>{48021ab5-12b7-4454-96a5-09303f30e5fc}</UniqueIdentifier>
-    </Filter>
-    <Filter Include="UDP\Header Files">
-      <UniqueIdentifier>{06ba27f5-9ce5-45b4-86ff-106d1a08a158}</UniqueIdentifier>
-=======
       <UniqueIdentifier>{23c647bc-4da0-439a-a8b5-29f2bbf8a8f3}</UniqueIdentifier>
     </Filter>
     <Filter Include="NetCore\Header Files">
@@ -327,7 +159,6 @@
     </Filter>
     <Filter Include="OAuth\Source Files">
       <UniqueIdentifier>{3d6538e7-6bb4-44bd-9d72-91401524c2cc}</UniqueIdentifier>
->>>>>>> 31b77f22
     </Filter>
   </ItemGroup>
   <ItemGroup>
