set(TESTUNIT "${LIBNAME}-testrunner")

# Sources
file(GLOB SRCS_G "src/*.cpp")
file(GLOB SRCS_G_REMOVE
    src/TestApp.cpp
    src/TestApp_WINCE.cpp
    src/TestLibrary.cpp
    src/TestPlugin.cpp
)
list(REMOVE_ITEM SRCS_G ${SRCS_G_REMOVE})
POCO_SOURCES_AUTO( TEST_SRCS ${SRCS_G})

# Headers
file(GLOB_RECURSE HDRS_G "src/*.h" )
POCO_HEADERS_AUTO( TEST_SRCS ${HDRS_G})

# WinDriver depends on WinTestRunner which depends on MFC, and we don't want that
POCO_SOURCES_AUTO_PLAT( TEST_SRCS OFF
    src/WinDriver.cpp
)

POCO_SOURCES_AUTO_PLAT( TEST_SRCS WINCE
    src/WinCEDriver.cpp
)

add_executable( ${TESTUNIT} ${TEST_SRCS} )
if(ANDROID)
    add_test(NAME ${LIBNAME} WORKING_DIRECTORY ${CMAKE_RUNTIME_OUTPUT_DIRECTORY} 
	   COMMAND ${CMAKE_COMMAND} -DANDROID_NDK=${ANDROID_NDK} "-DTEST_FILES=${CMAKE_CURRENT_SOURCE_DIR}/data;${CMAKE_BINARY_DIR}/bin/TestApp;${CMAKE_BINARY_DIR}/bin/TestLibrary$<$<CONFIG:Debug>:d>.so" -DLIBRARY_DIR=${CMAKE_BINARY_DIR}/lib -DUNITTEST=${CMAKE_BINARY_DIR}/bin/${TESTUNIT} -DTEST_PARAMETER=-all -P ${CMAKE_SOURCE_DIR}/cmake/ExecuteOnAndroid.cmake)
else()
    add_test(NAME ${LIBNAME} WORKING_DIRECTORY ${CMAKE_RUNTIME_OUTPUT_DIRECTORY} COMMAND ${TESTUNIT} -all)
<<<<<<< HEAD
=======
	if(WIN32)
		set_tests_properties(${LIBNAME} PROPERTIES ENVIRONMENT "PATH=${CMAKE_RUNTIME_OUTPUT_DIRECTORY}") # The SharedLibaryTest has to look for shared libraries in the working directory
	elseif(UNIX)
		set_tests_properties(${LIBNAME} PROPERTIES ENVIRONMENT "LD_LIBRARY_PATH=${CMAKE_RUNTIME_OUTPUT_DIRECTORY}") # The SharedLibaryTest has to look for shared libraries in the working directory
	endif()
>>>>>>> 3d716707
    # The test is run in the runtime directory. So the test data is copied there too
    add_custom_command(TARGET ${TESTUNIT} POST_BUILD
                   COMMAND ${CMAKE_COMMAND} -E copy_directory ${CMAKE_CURRENT_SOURCE_DIR}/data ${CMAKE_RUNTIME_OUTPUT_DIRECTORY}/data )
endif()

target_link_libraries( ${TESTUNIT} PocoFoundation PocoCppUnit )
if(UNIX AND NOT ANDROID)
    target_link_libraries( ${TESTUNIT} pthread)
endif(UNIX AND NOT ANDROID)

if(POCO_ENABLE_LONG_RUNNING_TESTS)
  target_compile_definitions( ${TESTUNIT} PRIVATE ENABLE_LONG_RUNNING_TESTS)
endif(POCO_ENABLE_LONG_RUNNING_TESTS)

# TestApp
if(WINCE)
add_executable( TestApp src/TestApp_WINCE.cpp )
set_target_properties(TestApp PROPERTIES LINK_FLAGS "/ENTRY:wmainCRTStartup")
else()
add_executable( TestApp src/TestApp.cpp )
endif()
# The test is run in the runtime directory. So the TestApp is built there too because it is used by the tests
set_target_properties( TestApp PROPERTIES DEBUG_POSTFIX "d")
set_target_properties( TestApp PROPERTIES RUNTIME_OUTPUT_DIRECTORY ${CMAKE_RUNTIME_OUTPUT_DIRECTORY} )
target_link_libraries( TestApp PocoFoundation)

# TestLibrary
add_library( TestLibrary SHARED src/TestLibrary.cpp src/TestPlugin.cpp src/TestPlugin.h )
# The test requires the library named TestLibrary. By default it is prefixed with lib.
set_target_properties( TestLibrary PROPERTIES PREFIX "")
set_target_properties( TestLibrary PROPERTIES LIBRARY_OUTPUT_DIRECTORY ${CMAKE_RUNTIME_OUTPUT_DIRECTORY} )
target_link_libraries( TestLibrary PocoFoundation)

add_dependencies(${TESTUNIT} TestLibrary TestApp)<|MERGE_RESOLUTION|>--- conflicted
+++ resolved
@@ -30,14 +30,11 @@
 	   COMMAND ${CMAKE_COMMAND} -DANDROID_NDK=${ANDROID_NDK} "-DTEST_FILES=${CMAKE_CURRENT_SOURCE_DIR}/data;${CMAKE_BINARY_DIR}/bin/TestApp;${CMAKE_BINARY_DIR}/bin/TestLibrary$<$<CONFIG:Debug>:d>.so" -DLIBRARY_DIR=${CMAKE_BINARY_DIR}/lib -DUNITTEST=${CMAKE_BINARY_DIR}/bin/${TESTUNIT} -DTEST_PARAMETER=-all -P ${CMAKE_SOURCE_DIR}/cmake/ExecuteOnAndroid.cmake)
 else()
     add_test(NAME ${LIBNAME} WORKING_DIRECTORY ${CMAKE_RUNTIME_OUTPUT_DIRECTORY} COMMAND ${TESTUNIT} -all)
-<<<<<<< HEAD
-=======
 	if(WIN32)
 		set_tests_properties(${LIBNAME} PROPERTIES ENVIRONMENT "PATH=${CMAKE_RUNTIME_OUTPUT_DIRECTORY}") # The SharedLibaryTest has to look for shared libraries in the working directory
 	elseif(UNIX)
 		set_tests_properties(${LIBNAME} PROPERTIES ENVIRONMENT "LD_LIBRARY_PATH=${CMAKE_RUNTIME_OUTPUT_DIRECTORY}") # The SharedLibaryTest has to look for shared libraries in the working directory
 	endif()
->>>>>>> 3d716707
     # The test is run in the runtime directory. So the test data is copied there too
     add_custom_command(TARGET ${TESTUNIT} POST_BUILD
                    COMMAND ${CMAKE_COMMAND} -E copy_directory ${CMAKE_CURRENT_SOURCE_DIR}/data ${CMAKE_RUNTIME_OUTPUT_DIRECTORY}/data )
