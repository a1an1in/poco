//
// LoggingRegistryTest.cpp
//
// Copyright (c) 2004-2006, Applied Informatics Software Engineering GmbH.
// and Contributors.
//
// SPDX-License-Identifier:	BSL-1.0
//


#include "LoggingRegistryTest.h"
#include "Poco/CppUnit/TestCaller.h"
#include "Poco/CppUnit/TestSuite.h"
#include "Poco/LoggingRegistry.h"
#include "Poco/ConsoleChannel.h"
#include "Poco/PatternFormatter.h"
#include "Poco/AutoPtr.h"


using Poco::LoggingRegistry;
using Poco::Channel;
using Poco::ConsoleChannel;
using Poco::Formatter;
using Poco::PatternFormatter;
using Poco::AutoPtr;


LoggingRegistryTest::LoggingRegistryTest(const std::string& rName): CppUnit::TestCase(rName)
{
}


LoggingRegistryTest::~LoggingRegistryTest()
{
}


void LoggingRegistryTest::testRegister()
{
	LoggingRegistry& reg = LoggingRegistry::defaultRegistry();
	
	reg.clear();
	
	Channel::Ptr pC1 = new ConsoleChannel();
	Channel::Ptr pC2 = new ConsoleChannel();
	Formatter::Ptr pF1 = new PatternFormatter("");
	Formatter::Ptr pF2 = new PatternFormatter("");

	reg.registerChannel("c1", pC1);
	reg.registerChannel("c2", pC2);
	reg.registerFormatter("f1", pF1);
	reg.registerFormatter("f2", pF2);

<<<<<<< HEAD
	Channel::Ptr pC = reg.channelForName("c1");
	assert (pC1 == pC);
	pC = reg.channelForName("c2");
	assert (pC2 == pC);

	Formatter::Ptr pF = reg.formatterForName("f1");
	assert (pF1 == pF);
	pF = reg.formatterForName("f2");
	assert (pF2 == pF);

=======
	Channel* pC = reg.channelForName("c1");
	assertTrue (pC1 == pC);
	pC = reg.channelForName("c2");
	assertTrue (pC2 == pC);
	
	Formatter* pF = reg.formatterForName("f1");
	assertTrue (pF1 == pF);
	pF = reg.formatterForName("f2");
	assertTrue (pF2 == pF);
	
>>>>>>> 4d14fdfd
	try
	{
		pC = reg.channelForName("c3");
		fail("not found - must throw");
	}
	catch (Poco::NotFoundException&)
	{
	}
}


void LoggingRegistryTest::testReregister()
{
	LoggingRegistry& reg = LoggingRegistry::defaultRegistry();

	reg.clear();

	Channel::Ptr pC1 = new ConsoleChannel();
	Channel::Ptr pC2 = new ConsoleChannel();
	Channel::Ptr pC1b = new ConsoleChannel();
	AutoPtr<Formatter> pF1 = new PatternFormatter("");
	AutoPtr<Formatter> pF2 = new PatternFormatter("");
	AutoPtr<Formatter> pF1b = new PatternFormatter("");

	reg.registerChannel("c1", pC1);
	reg.registerChannel("c2", pC2);
	reg.registerFormatter("f1", pF1);
	reg.registerFormatter("f2", pF2);

	reg.registerChannel("c1", pC1b);
<<<<<<< HEAD
	Channel::Ptr pC = reg.channelForName("c1");
	assert (pC1b == pC);
=======
	Channel* pC = reg.channelForName("c1");
	assertTrue (pC1b == pC);
>>>>>>> 4d14fdfd
	pC = reg.channelForName("c2");
	assertTrue (pC2 == pC);

	reg.registerFormatter("f1", pF1b);
<<<<<<< HEAD
	Formatter::Ptr pF = reg.formatterForName("f1");
	assert (pF1b == pF);
	pF = reg.formatterForName("f2");
	assert (pF2 == pF);
=======
	Formatter* pF = reg.formatterForName("f1");
	assertTrue (pF1b == pF);
	pF = reg.formatterForName("f2");
	assertTrue (pF2 == pF);
	
>>>>>>> 4d14fdfd
}


void LoggingRegistryTest::testUnregister()
{
	LoggingRegistry& reg = LoggingRegistry::defaultRegistry();

	reg.clear();

	Channel::Ptr pC1 = new ConsoleChannel();
	Channel::Ptr pC2 = new ConsoleChannel();
	AutoPtr<Formatter> pF1 = new PatternFormatter("");
	AutoPtr<Formatter> pF2 = new PatternFormatter("");

	reg.registerChannel("c1", pC1);
	reg.registerChannel("c2", pC2);
	reg.registerFormatter("f1", pF1);
	reg.registerFormatter("f2", pF2);

	reg.unregisterChannel("c1");
	reg.unregisterFormatter("f2");

	try
	{
		Channel::Ptr pC = reg.channelForName("c1");
		fail("unregistered - must throw");
	}
	catch (Poco::NotFoundException&)
	{
	}

	try
	{
		Formatter::Ptr pF = reg.formatterForName("f2");
		fail("unregistered - must throw");
	}
	catch (Poco::NotFoundException&)
	{
	}
}


void LoggingRegistryTest::setUp()
{
}


void LoggingRegistryTest::tearDown()
{
}


CppUnit::Test* LoggingRegistryTest::suite()
{
	CppUnit::TestSuite* pSuite = new CppUnit::TestSuite("LoggingRegistryTest");

	CppUnit_addTest(pSuite, LoggingRegistryTest, testRegister);
	CppUnit_addTest(pSuite, LoggingRegistryTest, testReregister);
	CppUnit_addTest(pSuite, LoggingRegistryTest, testUnregister);

	return pSuite;
}<|MERGE_RESOLUTION|>--- conflicted
+++ resolved
@@ -38,9 +38,9 @@
 void LoggingRegistryTest::testRegister()
 {
 	LoggingRegistry& reg = LoggingRegistry::defaultRegistry();
-	
+
 	reg.clear();
-	
+
 	Channel::Ptr pC1 = new ConsoleChannel();
 	Channel::Ptr pC2 = new ConsoleChannel();
 	Formatter::Ptr pF1 = new PatternFormatter("");
@@ -51,29 +51,16 @@
 	reg.registerFormatter("f1", pF1);
 	reg.registerFormatter("f2", pF2);
 
-<<<<<<< HEAD
-	Channel::Ptr pC = reg.channelForName("c1");
-	assert (pC1 == pC);
-	pC = reg.channelForName("c2");
-	assert (pC2 == pC);
-
-	Formatter::Ptr pF = reg.formatterForName("f1");
-	assert (pF1 == pF);
-	pF = reg.formatterForName("f2");
-	assert (pF2 == pF);
-
-=======
 	Channel* pC = reg.channelForName("c1");
 	assertTrue (pC1 == pC);
 	pC = reg.channelForName("c2");
 	assertTrue (pC2 == pC);
-	
+
 	Formatter* pF = reg.formatterForName("f1");
 	assertTrue (pF1 == pF);
 	pF = reg.formatterForName("f2");
 	assertTrue (pF2 == pF);
-	
->>>>>>> 4d14fdfd
+
 	try
 	{
 		pC = reg.channelForName("c3");
@@ -104,29 +91,19 @@
 	reg.registerFormatter("f2", pF2);
 
 	reg.registerChannel("c1", pC1b);
-<<<<<<< HEAD
+
 	Channel::Ptr pC = reg.channelForName("c1");
-	assert (pC1b == pC);
-=======
-	Channel* pC = reg.channelForName("c1");
 	assertTrue (pC1b == pC);
->>>>>>> 4d14fdfd
+
 	pC = reg.channelForName("c2");
 	assertTrue (pC2 == pC);
 
 	reg.registerFormatter("f1", pF1b);
-<<<<<<< HEAD
+
 	Formatter::Ptr pF = reg.formatterForName("f1");
-	assert (pF1b == pF);
-	pF = reg.formatterForName("f2");
-	assert (pF2 == pF);
-=======
-	Formatter* pF = reg.formatterForName("f1");
 	assertTrue (pF1b == pF);
 	pF = reg.formatterForName("f2");
 	assertTrue (pF2 == pF);
-	
->>>>>>> 4d14fdfd
 }
 
 
