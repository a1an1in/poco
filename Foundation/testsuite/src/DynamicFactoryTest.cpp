//
// DynamicFactoryTest.cpp
//
// Copyright (c) 2004-2006, Applied Informatics Software Engineering GmbH.
// and Contributors.
//
// SPDX-License-Identifier:	BSL-1.0
//


#include "DynamicFactoryTest.h"
#include "Poco/CppUnit/TestCaller.h"
#include "Poco/CppUnit/TestSuite.h"
#include "Poco/DynamicFactory.h"
#include "Poco/RefCountedObject.h"
#include "Poco/Exception.h"
#include <memory>


using Poco::DynamicFactory;
using Poco::RefCountedObject;
using Poco::AutoPtr;
using Poco::Instantiator;


namespace
{
	class Base : public RefCountedObject
	{
	public:
		Base()
		{
		}
		
		virtual ~Base()
		{
		}
	};
	
	class A: public Base
	{
	};
	
	class B: public Base
	{
	};
}


DynamicFactoryTest::DynamicFactoryTest(const std::string& rName): CppUnit::TestCase(rName)
{
}


DynamicFactoryTest::~DynamicFactoryTest()
{
}


void DynamicFactoryTest::testDynamicFactoryAutoPtr()
{
	DynamicFactory<Base> dynFactory;

	dynFactory.registerClass<A>("A");
	dynFactory.registerClass<B>("B");
<<<<<<< HEAD

	assert (dynFactory.isClass("A"));
	assert (dynFactory.isClass("B"));

	assert (!dynFactory.isClass("C"));
=======
	
	assertTrue (dynFactory.isClass("A"));
	assertTrue (dynFactory.isClass("B"));
	
	assertTrue (!dynFactory.isClass("C"));
>>>>>>> 4d14fdfd

	AutoPtr<A> a(dynFactory.createInstance("A").cast<A>());
	AutoPtr<B> b(dynFactory.createInstance("B").cast<B>());

	assertNotNull(a.get());
	assertNotNull(b.get());
	
	try
	{
		dynFactory.registerClass<A>("A");
		fail("already registered - must throw");
	}
	catch (Poco::ExistsException&)
	{
	}
	
	dynFactory.unregisterClass("B");
	assertTrue (dynFactory.isClass("A"));
	assertTrue (!dynFactory.isClass("B"));
	
	try
	{
		AutoPtr<B> b(dynFactory.createInstance("B").cast<B>());
		fail("unregistered - must throw");
	}
	catch (Poco::NotFoundException&)
	{
	}
}


void DynamicFactoryTest::testDynamicFactoryPtr()
{
	DynamicFactory<Base, Base*> dynFactory;

	dynFactory.registerClass<A>("A");
	dynFactory.registerClass<B>("B");

	assert (dynFactory.isClass("A"));
	assert (dynFactory.isClass("B"));

	assert (!dynFactory.isClass("C"));

	std::unique_ptr<A> a(dynamic_cast<A*>(dynFactory.createInstance("A")));
	std::unique_ptr<B> b(dynamic_cast<B*>(dynFactory.createInstance("B")));

	assertNotNull(a.get());
	assertNotNull(b.get());

	try
	{
		dynFactory.registerClass<A>("A");
		fail("already registered - must throw");
	}
	catch (Poco::ExistsException&)
	{
	}

	dynFactory.unregisterClass("B");
	assert (dynFactory.isClass("A"));
	assert (!dynFactory.isClass("B"));

	try
	{
		std::unique_ptr<B> b(dynamic_cast<B*>(dynFactory.createInstance("B")));
		fail("unregistered - must throw");
	}
	catch (Poco::NotFoundException&)
	{
	}
}


void DynamicFactoryTest::setUp()
{
}


void DynamicFactoryTest::tearDown()
{
}


CppUnit::Test* DynamicFactoryTest::suite()
{
	CppUnit::TestSuite* pSuite = new CppUnit::TestSuite("DynamicFactoryTest");

	CppUnit_addTest(pSuite, DynamicFactoryTest, testDynamicFactoryPtr);
	CppUnit_addTest(pSuite, DynamicFactoryTest, testDynamicFactoryAutoPtr);

	return pSuite;
}<|MERGE_RESOLUTION|>--- conflicted
+++ resolved
@@ -63,26 +63,18 @@
 
 	dynFactory.registerClass<A>("A");
 	dynFactory.registerClass<B>("B");
-<<<<<<< HEAD
-
-	assert (dynFactory.isClass("A"));
-	assert (dynFactory.isClass("B"));
-
-	assert (!dynFactory.isClass("C"));
-=======
 	
 	assertTrue (dynFactory.isClass("A"));
 	assertTrue (dynFactory.isClass("B"));
-	
+
 	assertTrue (!dynFactory.isClass("C"));
->>>>>>> 4d14fdfd
 
 	AutoPtr<A> a(dynFactory.createInstance("A").cast<A>());
 	AutoPtr<B> b(dynFactory.createInstance("B").cast<B>());
 
 	assertNotNull(a.get());
 	assertNotNull(b.get());
-	
+
 	try
 	{
 		dynFactory.registerClass<A>("A");
@@ -91,11 +83,11 @@
 	catch (Poco::ExistsException&)
 	{
 	}
-	
+
 	dynFactory.unregisterClass("B");
-	assertTrue (dynFactory.isClass("A"));
-	assertTrue (!dynFactory.isClass("B"));
-	
+	assert (dynFactory.isClass("A"));
+	assert (!dynFactory.isClass("B"));
+
 	try
 	{
 		AutoPtr<B> b(dynFactory.createInstance("B").cast<B>());
@@ -135,9 +127,9 @@
 	}
 
 	dynFactory.unregisterClass("B");
-	assert (dynFactory.isClass("A"));
-	assert (!dynFactory.isClass("B"));
-
+	assertTrue (dynFactory.isClass("A"));
+	assertTrue (!dynFactory.isClass("B"));
+	
 	try
 	{
 		std::unique_ptr<B> b(dynamic_cast<B*>(dynFactory.createInstance("B")));
