//
// LayeredConfigurationTest.cpp
//
// Copyright (c) 2004-2006, Applied Informatics Software Engineering GmbH.
// and Contributors.
//
// SPDX-License-Identifier:	BSL-1.0
//


#include "LayeredConfigurationTest.h"
#include "Poco/CppUnit/TestCaller.h"
#include "Poco/CppUnit/TestSuite.h"
#include "Poco/Util/LayeredConfiguration.h"
#include "Poco/Util/MapConfiguration.h"
#include "Poco/AutoPtr.h"
#include "Poco/Exception.h"
#include <algorithm>


using Poco::Util::AbstractConfiguration;
using Poco::Util::LayeredConfiguration;
using Poco::Util::MapConfiguration;
using Poco::AutoPtr;
using Poco::NotFoundException;
using Poco::RuntimeException;


LayeredConfigurationTest::LayeredConfigurationTest(const std::string& name): AbstractConfigurationTest(name)
{
}


LayeredConfigurationTest::~LayeredConfigurationTest()
{
}


void LayeredConfigurationTest::testEmpty()
{
	AutoPtr<LayeredConfiguration> pLC = new LayeredConfiguration;
	
	AbstractConfiguration::Keys keys;
	pLC->keys(keys);
	assertTrue (keys.empty());
	
	assertTrue (!pLC->hasProperty("foo"));
	try
	{
		pLC->setString("foo", "bar");
		fail("empty LayeredConfiguration - must throw");
	}
	catch (RuntimeException&)
	{
	}
	
	try
	{
		std::string s = pLC->getString("foo");
		fail("empty LayeredConfiguration - must throw");
	}
	catch (NotFoundException&)
	{
	}
}


void LayeredConfigurationTest::testOneLayer()
{
	AutoPtr<LayeredConfiguration> pLC = new LayeredConfiguration;
	AutoPtr<MapConfiguration> pMC = new MapConfiguration;
	
	pMC->setString("prop1", "value1");
	pMC->setString("prop2", "value2");
	
	pLC->addWriteable(pMC, 0);

	AbstractConfiguration::Keys keys;
	pLC->keys(keys);
	assertTrue (keys.size() == 2);
	assertTrue (std::find(keys.begin(), keys.end(), "prop1") != keys.end());
	assertTrue (std::find(keys.begin(), keys.end(), "prop2") != keys.end());
	
	assertTrue (pLC->getString("prop1") == "value1");
	assertTrue (pLC->getString("prop2") == "value2");

	pLC->setString("prop3", "value3");
	assertTrue (pLC->getString("prop3") == "value3");

	pLC->remove("prop3");
	assertTrue (!pLC->hasProperty("prop3"));
}


void LayeredConfigurationTest::testTwoLayers()
{
	AutoPtr<LayeredConfiguration> pLC = new LayeredConfiguration;
	AutoPtr<MapConfiguration> pMC1 = new MapConfiguration;
	AutoPtr<MapConfiguration> pMC2 = new MapConfiguration;
	
	pMC1->setString("prop1", "value1");
	pMC1->setString("prop2", "value2");
	pMC2->setString("prop2", "value3");
	pMC2->setString("prop3", "value4");
	
	pLC->add(pMC1, 0);
	pLC->addWriteable(pMC2, 1);

	AbstractConfiguration::Keys keys;
	pLC->keys(keys);
	assertTrue (keys.size() == 3);
	assertTrue (std::find(keys.begin(), keys.end(), "prop1") != keys.end());
	assertTrue (std::find(keys.begin(), keys.end(), "prop2") != keys.end());
	assertTrue (std::find(keys.begin(), keys.end(), "prop3") != keys.end());
	
	assertTrue (pLC->getString("prop1") == "value1");
	assertTrue (pLC->getString("prop2") == "value2");
	assertTrue (pLC->getString("prop3") == "value4");

	pLC->setString("prop4", "value4");
	assertTrue (pLC->getString("prop4") == "value4");

	assertTrue (!pMC1->hasProperty("prop4"));
	assertTrue (pMC2->hasProperty("prop4"));

	pLC->setString("prop1", "value11");
	assertTrue (pLC->getString("prop1") == "value1");
	assertTrue (pMC2->getString("prop1") == "value11");

	pLC->remove("prop1");
	assertTrue (pLC->getString("prop1") == "value1");
	assertTrue (!pMC2->hasProperty("prop1"));
}


void LayeredConfigurationTest::testThreeLayers()
{
	AutoPtr<LayeredConfiguration> pLC = new LayeredConfiguration;
	AutoPtr<MapConfiguration> pMC1 = new MapConfiguration;
	AutoPtr<MapConfiguration> pMC2 = new MapConfiguration;
	AutoPtr<MapConfiguration> pMC3 = new MapConfiguration;

	pMC1->setString("prop1", "value1");
	pMC1->setString("prop2", "value2");
	pMC1->setString("prop3", "value3");
	pMC2->setString("prop2", "value4");
	pMC2->setString("prop4", "value5");
	pMC3->setString("prop5", "value6");
	pMC3->setString("prop1", "value7");

	pLC->add(pMC1, 0);
	pLC->add(pMC2, 1);
	pLC->add(pMC3, -1);
<<<<<<< HEAD

	assert (pLC->getString("prop1") == "value7");
	assert (pLC->getString("prop2") == "value2");
	assert (pLC->getString("prop3") == "value3");
	assert (pLC->getString("prop4") == "value5");
	assert (pLC->getString("prop5") == "value6");
=======
	
	assertTrue (pLC->getString("prop1") == "value7");
	assertTrue (pLC->getString("prop2") == "value2");
	assertTrue (pLC->getString("prop3") == "value3");
	assertTrue (pLC->getString("prop4") == "value5");
	assertTrue (pLC->getString("prop5") == "value6");
>>>>>>> 4d14fdfd
}


void LayeredConfigurationTest::testRemove()
{
	AutoPtr<LayeredConfiguration> pLC = new LayeredConfiguration;
	AutoPtr<MapConfiguration> pMC1 = new MapConfiguration;
	AutoPtr<MapConfiguration> pMC2 = new MapConfiguration;

	pMC1->setString("prop1", "value1");
	pMC1->setString("prop2", "value2");
	pMC2->setString("prop2", "value3");
	pMC2->setString("prop3", "value4");

	pLC->add(pMC1, 0);
	pLC->add(pMC2, -1);

	AbstractConfiguration::Keys keys;
	pLC->keys(keys);
<<<<<<< HEAD
	assert (keys.size() == 3);
	assert (std::find(keys.begin(), keys.end(), "prop1") != keys.end());
	assert (std::find(keys.begin(), keys.end(), "prop2") != keys.end());
	assert (std::find(keys.begin(), keys.end(), "prop3") != keys.end());

	assert (pLC->getString("prop1") == "value1");
	assert (pLC->getString("prop2") == "value3");
	assert (pLC->getString("prop3") == "value4");
=======
	assertTrue (keys.size() == 3);
	assertTrue (std::find(keys.begin(), keys.end(), "prop1") != keys.end());
	assertTrue (std::find(keys.begin(), keys.end(), "prop2") != keys.end());
	assertTrue (std::find(keys.begin(), keys.end(), "prop3") != keys.end());
	
	assertTrue (pLC->getString("prop1") == "value1");
	assertTrue (pLC->getString("prop2") == "value3");
	assertTrue (pLC->getString("prop3") == "value4");
>>>>>>> 4d14fdfd

	pLC->removeConfiguration(pMC2);
	keys.clear();
	pLC->keys(keys);
<<<<<<< HEAD
	assert (keys.size() == 2);

	assert (pLC->getString("prop1") == "value1");
	assert (pLC->getString("prop2") == "value2");
=======
	assertTrue (keys.size() == 2);
	
	assertTrue (pLC->getString("prop1") == "value1");
	assertTrue (pLC->getString("prop2") == "value2");
>>>>>>> 4d14fdfd
}


void LayeredConfigurationTest::testFind()
{
	LayeredConfiguration::Ptr pLC = new LayeredConfiguration;
	AbstractConfiguration::Ptr pMC1 = new MapConfiguration;
	AbstractConfiguration::Ptr pMC2 = new MapConfiguration;

	pLC->add(pMC1, 0);
	pLC->add(pMC2, "label", -1);
<<<<<<< HEAD

	AbstractConfiguration::Ptr pFound = pLC->find("label");
	assert (pFound == pMC2);

=======
	
	AutoPtr<AbstractConfiguration> pFound = pLC->find("label");
	assertTrue (pFound == pMC2);
	
>>>>>>> 4d14fdfd
	pFound = pLC->find("notfound");
	assertTrue (pFound.isNull());
}


AbstractConfiguration::Ptr LayeredConfigurationTest::allocConfiguration() const
{
	LayeredConfiguration* pLC = new LayeredConfiguration;
	AutoPtr<MapConfiguration> pMC1 = new MapConfiguration;
	AutoPtr<MapConfiguration> pMC2 = new MapConfiguration;

	pLC->add(pMC1, 0);
	pLC->addWriteable(pMC2, 1);

	return pLC;
}


void LayeredConfigurationTest::setUp()
{
}


void LayeredConfigurationTest::tearDown()
{
}


CppUnit::Test* LayeredConfigurationTest::suite()
{
	CppUnit::TestSuite* pSuite = new CppUnit::TestSuite("LayeredConfigurationTest");

	AbstractConfigurationTest_addTests(pSuite, LayeredConfigurationTest);
	CppUnit_addTest(pSuite, LayeredConfigurationTest, testEmpty);
	CppUnit_addTest(pSuite, LayeredConfigurationTest, testOneLayer);
	CppUnit_addTest(pSuite, LayeredConfigurationTest, testTwoLayers);
	CppUnit_addTest(pSuite, LayeredConfigurationTest, testThreeLayers);
	CppUnit_addTest(pSuite, LayeredConfigurationTest, testRemove);
	CppUnit_addTest(pSuite, LayeredConfigurationTest, testFind);

	return pSuite;
}<|MERGE_RESOLUTION|>--- conflicted
+++ resolved
@@ -151,21 +151,12 @@
 	pLC->add(pMC1, 0);
 	pLC->add(pMC2, 1);
 	pLC->add(pMC3, -1);
-<<<<<<< HEAD
-
-	assert (pLC->getString("prop1") == "value7");
-	assert (pLC->getString("prop2") == "value2");
-	assert (pLC->getString("prop3") == "value3");
-	assert (pLC->getString("prop4") == "value5");
-	assert (pLC->getString("prop5") == "value6");
-=======
-	
+
 	assertTrue (pLC->getString("prop1") == "value7");
 	assertTrue (pLC->getString("prop2") == "value2");
 	assertTrue (pLC->getString("prop3") == "value3");
 	assertTrue (pLC->getString("prop4") == "value5");
 	assertTrue (pLC->getString("prop5") == "value6");
->>>>>>> 4d14fdfd
 }
 
 
@@ -185,16 +176,7 @@
 
 	AbstractConfiguration::Keys keys;
 	pLC->keys(keys);
-<<<<<<< HEAD
-	assert (keys.size() == 3);
-	assert (std::find(keys.begin(), keys.end(), "prop1") != keys.end());
-	assert (std::find(keys.begin(), keys.end(), "prop2") != keys.end());
-	assert (std::find(keys.begin(), keys.end(), "prop3") != keys.end());
-
-	assert (pLC->getString("prop1") == "value1");
-	assert (pLC->getString("prop2") == "value3");
-	assert (pLC->getString("prop3") == "value4");
-=======
+
 	assertTrue (keys.size() == 3);
 	assertTrue (std::find(keys.begin(), keys.end(), "prop1") != keys.end());
 	assertTrue (std::find(keys.begin(), keys.end(), "prop2") != keys.end());
@@ -203,22 +185,14 @@
 	assertTrue (pLC->getString("prop1") == "value1");
 	assertTrue (pLC->getString("prop2") == "value3");
 	assertTrue (pLC->getString("prop3") == "value4");
->>>>>>> 4d14fdfd
 
 	pLC->removeConfiguration(pMC2);
 	keys.clear();
 	pLC->keys(keys);
-<<<<<<< HEAD
-	assert (keys.size() == 2);
-
-	assert (pLC->getString("prop1") == "value1");
-	assert (pLC->getString("prop2") == "value2");
-=======
+
 	assertTrue (keys.size() == 2);
-	
-	assertTrue (pLC->getString("prop1") == "value1");
-	assertTrue (pLC->getString("prop2") == "value2");
->>>>>>> 4d14fdfd
+	assertTrue (pLC->getString("prop1") == "value1");
+	assertTrue (pLC->getString("prop2") == "value2");
 }
 
 
@@ -230,17 +204,10 @@
 
 	pLC->add(pMC1, 0);
 	pLC->add(pMC2, "label", -1);
-<<<<<<< HEAD
 
 	AbstractConfiguration::Ptr pFound = pLC->find("label");
-	assert (pFound == pMC2);
-
-=======
-	
-	AutoPtr<AbstractConfiguration> pFound = pLC->find("label");
 	assertTrue (pFound == pMC2);
-	
->>>>>>> 4d14fdfd
+
 	pFound = pLC->find("notfound");
 	assertTrue (pFound.isNull());
 }
