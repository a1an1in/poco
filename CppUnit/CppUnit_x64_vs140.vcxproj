--- conflicted
+++ resolved
@@ -141,15 +141,8 @@
       <OutputFile>..\bin64\PocoCppUnit64d.dll</OutputFile>
       <SuppressStartupBanner>true</SuppressStartupBanner>
       <GenerateDebugInformation>true</GenerateDebugInformation>
-<<<<<<< HEAD
-      <ProgramDatabaseFile>..\bin64\PocoCppUnit64d.pdb</ProgramDatabaseFile>
-      <AdditionalLibraryDirectories>..\lib64;%(AdditionalLibraryDirectories)</AdditionalLibraryDirectories>
-      <SubSystem>Console</SubSystem>
-      <ImportLibrary>..\lib64\PocoCppUnitd.lib</ImportLibrary>
-=======
       <ProgramDatabaseFile>..\bin64\CppUnit64d.pdb</ProgramDatabaseFile>
       <ImportLibrary>..\lib64\</ImportLibrary>
->>>>>>> cc23e2c8
       <TargetMachine>MachineX64</TargetMachine>
     </Link>
   </ItemDefinitionGroup>
